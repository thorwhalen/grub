--- conflicted
+++ resolved
@@ -1,14 +1,8 @@
 [metadata]
 name = grub
-<<<<<<< HEAD
 version = 0.1.2
 url = https://github.com/thorwhalen/grub
 platforms = any
-=======
-version = 0.1.1
-description = A ridiculously simple search engine
-license = apache-2.0
->>>>>>> 3a80ce62
 description_file = README.md
 description = A ridiculously simple search engine factory
 license = apache-2.0
@@ -27,6 +21,6 @@
 packages = find:
 include_package_data = True
 zip_safe = False
-install_requires = 
+install_requires =
 	py2store
 	scikit-learn
